//----------------------------------------------------------------------------//
// Jest is the unit testing framework maintained by Facebook.
//
// Unit testing is a type of testing that ensures that small units of
// functionality in a project are maintained. Unit tests are written in code
// (usually the same language as the system being tested.) 
//
// It is not uncommon for a decent-sized system to have many thousands of unit
// tests.
//
// With Jest, unit tests are written as JavaScript or TypeScript files that call
// "global" methods in the Jest library. However, rather than running Jest tests
// through Node.js, you execute the Jest framework. Because of this, you don't
// need to import the Jest module. 
//
// When Jest is executed, it searches the project directory structure for files
// that contain test functions, loads them, and executes the test functions.
// Because Jest is executing the test code, the Jest library is already
// available. The test code is brought into the Jest environment (not the other
// way around.) 
//
// Jest can be started in "watch" mode with the "--watch" or "--watchAll"
// command line parameter. See the "test" script definition in ./package.json,
// and the following URL, for more informatino:
// 
//      https://jestjs.io/docs/en/cli#--watch 
// 
// (Note that the "--watch" parameter will detect which specific files have
// changed, using git, and will only re-run tests related to the files that have
// changed, while "--watchAll" will re-run ALL tests when ANY file is changed.
// Because of this, --watch can only be used with projects that are hosted in a
// git repo. Note also that there is a third option: --watchman. This allows
// Jest to work with the "watchman" file watcher service, which is maintained by
// Facebook. See https://facebook.github.io/watchman/).
// 
// Each file that contains one or more defined Jest test is called a "suite". 
// 
// This suite is testing functionality found in ./calculator.js. Because of
// this, we need to import ./calculator.js, so we can call the functions we are
// testing. 
//----------------------------------------------------------------------------//
const { add } = require('./calculator.js');

<<<<<<< HEAD
//----------------------------------------------------------------------------//
// Jest provides a number of "global" functions. 
// 
// One of the global functions is "describe". The describe function allows you
// to create "blocks" of tests that are related, and provide a descriptive name
// or phrase to them. This is helpful, because if/when a test fails, the
// name of the descriptive block it is in is displayed along with the failure
// message. This makes it easy to track down failed tests (very handy when you
// have many thousands of them, possibly within a single suite.) In addition, it
// provides a simple way to organize your tests. 
// 
// Describe blocks can be nested, as you can see below. See here for info on
// describe: 
//      
//              https://jestjs.io/docs/en/api#describename-fn 
// 
//----------------------------------------------------------------------------//
describe('arithmetic functions', () => {
    describe('add()', () => {
        // it() is a Jest global function that is an alias for the test() global
        // function (see https://jestjs.io/docs/en/api#testname-fn-timeout). You
        // can use either it() or test() to define a unit test. 
        //
        // The unit test consists of a descriptive name or phrase, a function
        // that contains the expectations to test, and an optional third
        // argument that specifies a timeout (we will learn about that in the
        // next lecture... fun fact, the default timeout is 5 secnods, and if
        // the test is not completed in that time frame, it is aborted, and
        // considered to have failed.) 
        //
        // Each test should only test one thing (but possibly different aspects
        // of that one thing.)
        //
        // This test checks that the add() function can add 2 numbers. You
        // should consider edge cases. 
        //
        // The it() and test() alias' allows you to write tests that read a
        // little more naturally (such as it('should return the sum of 2
        // numbers'), or test('that it returns the sum of 2 numbers'), etc.)
        it('should return the sum of 2 numbers', () => {
            // inside the test, the expect() global is used to "assert"
            // something about a value. Values can represent the return value of
            // a function, or a system "state" value that changes as the system
            // operates. Almost always, a call to expect() is chained with a
            // call to a "matcher". The parameter to expect() generates or
            // contains the value to be tested, and the matcher tests it. 
            // 
            // Here, the "toBe()" matcher is used to assert "quality" between
            // the parameter of toBe() and the parameter of expect(). 
            // 
            // There are many matchers. See https://jestjs.io/docs/en/expect. 
            // 
            // Some of the member methods of expect are used as parameters to
            // matchers, for convenience. For example,
            // expect.stringContaining(stringParam) can be used to match any string
            // that contains stringParam: 
            // 
            //      expect(myFn()).toBe(expect.stringContaining('hello'))
            // 
            // ... would match 'hello world', 'hello kitty', 'i said hello',
            // etc. If the return value from myFn() contains 'hello', it would
            // match. 
            // 
            // There are many matchers.
            expect(add(2, 2)).toBe(4);
            expect(add(2, 3)).toBe(5);
        });

        // This test checks whether the function being tested throws an
        // exception. Note that the function call must be wrapped in another
        // function before being passed to expect() in order for the exception
        // to be caught and examined by Jest. 
        // 
        // This test confirms that add() will throw an exception if any of the
        // parameters are not a number. 
        it('should throw an exception if the parms are not numbers', () => {
            expect(() => { add('red', 2) }).toThrow(); // a string
            expect(() => { add(NaN, 2) }).toThrow(); // NaN
            expect(() => { add([1, 2, 'red']) }).toThrow(); // a string in an array
            expect(() => { add([1, 2, NaN]) }).toThrow(); // NaN in an array
            expect(() => { add({ prop: 'prop' }, 2) }).toThrow(); // an object
            // ... should there be others?
        });

        // The AAA pattern can help to set up tests. 
        //
        // A = Arrange : set up any variables or environment needed to run the
        // test. This includes setting up mocks (see
        // https://jestjs.io/docs/en/mock-function-api).
        // 
        // A = Act : run the function/method/process that is being tested. It
        // should either return a value, or produce a change in a state variable
        // that is set up as part of "arrange". 
        // 
        // A = Assert : use expect() to confirm the value returned by or
        // impacted by the method or process being tested. 
        it('should return 0 when called with no args', () => {
            // AAA - arrange, act, assess

            // arrange
            const expectedResult = 0;

            // act
            const actualResult = add();

            // assert
            expect(actualResult).toBe(expectedResult);
        })


        it('returns the param if only one is passed in', () => {
            const expectedResult = 5;
            const actualResult = add(5)
            expect(actualResult).toBe(expectedResult)
        })

        // RED-GREEN-REFACTOR - this is the pattern for Test Driven Development
        // (aka TDD). In TDD, the tests for a section of functionality to be
        // tested are written *first*. When they are written, they are run, to
        // confirm that they fail. The tests are now RED. 
        // 
        // Then, just enough code is written to make the tests pass. When the
        // tests are passing, they are now GREEN. 
        // 
        // Once tests are passing, THEN the code can be modified to make it more
        // efficient, effective, performant, etc. This is known as REFACTORing
        // the code. 
        // 
        // See https://martinfowler.com/bliki/TestDrivenDevelopment.html 
        //
        it('should handle more than two arguments', () => {
            expect(add(1, 2, 3)).toBe(6);
            expect(add(1, 2, 3, 5)).toBe(11);
        })


        it('should accept an array of numbers', () => {
            expect(add([1, 2, 3])).toBe(6);
            expect(add([1, 2, 3, 5])).toBe(11);
        })


        // you can use the .todo() to define a test without implementing it.
        // This modifies the test result report by indicating that there are
        // tests that are not yet implemented (giving a fuller picture of how
        // much coverage the code has.)
        it.todo('should handle two or more arrays.');

        // You can also use it.skip() to keep a test defined, but prevent it
        // from running. This is useful if conditions needed for running the
        // test are not in place yet, or temporarily disabled, etc. 

        // You can also use it.only() to cause Jest to run only tests that have
        // the .only() method chained to them. If any one test has .only() on
        // it, then no tests are executed that do NOT have .only() on them (you
        // can have multiple .only() tests). This is useful if you have a test
        // suite that takes a long time to run, but you are trying to refine or
        // troubleshoot a specific test or block of tests, and want to limit
        // test execution to them. 


    })
=======
// test away!
test('runs tests', () => {
    expect(true).toBe(true);
>>>>>>> 84b674bb
})<|MERGE_RESOLUTION|>--- conflicted
+++ resolved
@@ -41,7 +41,6 @@
 //----------------------------------------------------------------------------//
 const { add } = require('./calculator.js');
 
-<<<<<<< HEAD
 //----------------------------------------------------------------------------//
 // Jest provides a number of "global" functions. 
 // 
@@ -204,9 +203,4 @@
 
 
     })
-=======
-// test away!
-test('runs tests', () => {
-    expect(true).toBe(true);
->>>>>>> 84b674bb
 })